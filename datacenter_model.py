--- conflicted
+++ resolved
@@ -207,21 +207,12 @@
         return self.operating_labor
 
     def lr_from_concealed_datacenters(self, year):
-<<<<<<< HEAD
-        # TEMPORARILY DISABLED FOR PERFORMANCE
-        return 1.0
-=======
         # COMMENTED OUT: Likelihood ratio calculation (slow)
->>>>>>> d884491f
         # # Use pre-computed labor parameters and detection time
         # construction_labor = self.construction_labor_per_GW_per_year * self.GW_per_year_of_concealed_datacenters
         # operating_labor = self.get_operating_labor(year)
         # total_labor = construction_labor + operating_labor
-<<<<<<< HEAD
         # return lr_from_other_strategies(year, self.time_of_detection, total_labor)
-=======
-        # return lr_from_other_strategies(year, self.time_of_detection, total_labor)
 
         # Return 1.0 (neutral evidence) since detection code is disabled
-        return 1.0
->>>>>>> d884491f
+        return 1.0